--- conflicted
+++ resolved
@@ -51,7 +51,7 @@
 
   device = torch.device('cuda' if torch.cuda.is_available() else 'cpu')
 
-<<<<<<< HEAD
+
   dataset_name = config.get('dataset')
 
   if dataset_name == 'Omniglot':
@@ -65,12 +65,6 @@
       transforms.ToTensor(),
       CifarTransformation(resize_factor=config['image_resize_factor'])
     ])
-=======
-  image_tfms = transforms.Compose([
-    transforms.ToTensor(),
-    OmniglotTransformation(resize_factor=config['image_resize_factor'])
-  ])
->>>>>>> 2982bc5d
 
   image_shape = config['image_shape']
   pretrained_model_path = config.get('pretrained_model_path', None)
@@ -166,12 +160,7 @@
         if batch_idx % VAL_EVERY == 0 or batch_idx == len(train_loader) - 1:
           logging.info("\t--- Start validation")
 
-<<<<<<< HEAD
-        '''
-        if batch_idx % VAL_EVERY == 0:
-          model.eval()
-=======
->>>>>>> 2982bc5d
+
           with torch.no_grad():
             for batch_idx_val, (val_data, val_target) in enumerate(val_loader):
 
@@ -185,16 +174,9 @@
               val_pretrain_loss = val_losses['ltm']['memory']['loss'].item()
 
               if batch_idx_val % LOG_EVERY == 0:
-<<<<<<< HEAD
-                print('Validation for Epoch: {} [{}/{} ({:.0f}%)]\tLoss: {:.6f}'.format(
-                  epoch, batch_idx_val * len(val_data), len(val_loader.dataset),
-                         100. * batch_idx_val / len(val_loader), val_pretrain_loss))
-      '''
-=======
                 print('\tValidation for Epoch: {} [{}/{} ({:.0f}%)]\tLoss: {:.6f}'.format(
                   epoch, batch_idx_val, len(val_loader),
                   100. * batch_idx_val / len(val_loader), val_pretrain_loss))
->>>>>>> 2982bc5d
 
       if epoch % SAVE_EVERY == 0:
         pretrained_model_path = os.path.join(summary_dir, 'pretrained_model_' + str(epoch) + '.pt')
@@ -204,8 +186,6 @@
   # Study and Recall
   # ---------------------------------------------------------------------------
   print('-------- Few-shot Evaluation (Study and Recall) ---------')
-
-<<<<<<< HEAD
 
   if dataset_name == 'Omniglot':
     # Prepare data loaders
@@ -232,18 +212,6 @@
       CifarOneShotDataset('./data', mode='test', transform=image_tfms, target_transform=None,
                           classes=rand_class, download=False),
       batch_size=config['study_batch_size'], shuffle=False)
-=======
-  # Prepare data loaders
-  study_loader = torch.utils.data.DataLoader(
-    OmniglotOneShotDataset('./data', train=True, download=True,
-                           transform=image_tfms, target_transform=None),
-    batch_size=config['study_batch_size'], shuffle=False)
-
-  recall_loader = torch.utils.data.DataLoader(
-    OmniglotOneShotDataset('./data', train=False, download=True,
-                           transform=image_tfms, target_transform=None),
-    batch_size=config['study_batch_size'], shuffle=False)
->>>>>>> 2982bc5d
 
   assert len(study_loader) == len(recall_loader)
 
@@ -256,19 +224,13 @@
   model = CLS(image_shape, config, device=device, writer=writer).to(device)
 
   for idx, ((study_data, study_target), (recall_data, recall_target)) in oneshot_dataset:
-
-<<<<<<< HEAD
-=======
     if LOG_EVERY_EVAL > 0 and idx % LOG_EVERY_EVAL == 0:
       print('Step #{}'.format(idx))
 
->>>>>>> 2982bc5d
     study_data = study_data.to(device)
     study_target = torch.from_numpy(np.array(study_target)).to(device)
     recall_data = recall_data.to(device)
     recall_target = torch.from_numpy(np.array(recall_target)).to(device)
-
-
 
     # Reset to saved model
     model.load_state_dict(torch.load(pretrained_model_path))
