--- conflicted
+++ resolved
@@ -260,16 +260,6 @@
       losses[self.stm_key], outputs[self.stm_key] = self.stm(inputs=next_input, targets=inputs, labels=labels)
 
       # Decode output from STM via the EC <=> LTM
-<<<<<<< HEAD
-      output_decoding = outputs[self.stm_key]['memory']['decoding_ec']
-
-      if self.ec_key in self._modules:
-          output_decoding = self.ec.forward_decode(output_decoding)
-      output_decoding = self.ltm.forward_decode(output_decoding)
-
-      outputs[self.stm_key]['memory']['decoding'] = output_decoding.detach()
-      self.stm.features['recon'] = output_decoding.detach().cpu()
-=======
       if outputs[self.stm_key]['memory']['decoding'] is None:
         output_decoding = outputs[self.stm_key]['memory']['decoding_ec']
 
@@ -280,7 +270,6 @@
 
         outputs[self.stm_key]['memory']['decoding'] = output_decoding.detach()
         self.stm.features['recon'] = output_decoding.detach().cpu()
->>>>>>> 49d432bc
 
       preds = outputs[self.stm_key]['classifier']['predictions']
 
@@ -347,12 +336,7 @@
           if metric_key.startswith('decoding'):
             summary_image = torchvision.utils.make_grid(metric_value, normalize=True, scale_each=True)
 
-<<<<<<< HEAD
-          elif metric_key == 'encoding':
-            print(metric_key, metric_value.shape)
-=======
           elif metric_key == 'encoding' or metric_key == 'decoding_ec':
->>>>>>> 49d432bc
             square_image_shape, _ = square_image_shape_from_1d(np.prod(metric_value.shape[1:]))
             summary_image = torch.reshape(metric_value, [-1, 1, square_image_shape[1], square_image_shape[2]])
             summary_image = summary_image[0]
